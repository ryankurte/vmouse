--- conflicted
+++ resolved
@@ -32,7 +32,6 @@
 libc = "0.2.107"
 serde = "1.0.130"
 toml = "0.5.8"
-<<<<<<< HEAD
 ctrlc = "3.2.1"
 bincode = "1.3.3"
 async-std = { version = "1.10.0", features = ["attributes"] }
@@ -40,6 +39,7 @@
 async-ctrlc = "1.2.0"
 crossbeam = "0.8.1"
 smol = { version = "1.2.5", optional = false }
+iced_native="*"
 
 [[bin]]
 name = "vmoused"
@@ -49,16 +49,10 @@
 name = "vmousectl"
 path = "src/ctl.rs"
 
-[patch.crates-io]
-evdev-rs = { git = "https://github.com/ryankurte/evdev-rs.git", branch = "device-as-raw-fd" }
-=======
-
-iced_native = "0.4.0"
-iced_glow = "0.2.0"
-
 [dependencies.iced]
 git = "https://github.com/iced-rs/iced"
-version = "0.3"
+branch = "master"
+#version = "0.3"
 default_features = false
 features = [ "glow", "glow_canvas", "glow_default_system_font" ]
 
@@ -67,6 +61,6 @@
 path = "src/util.rs"
 
 [patch.crates-io]
-iced_native = { git = "https://github.com/iced-rs/iced" }
-iced_glow = { git = "https://github.com/iced-rs/iced" }
->>>>>>> 388e4c3e
+iced_native = { git = "https://github.com/iced-rs/iced", branch="master" }
+iced_glow = { git = "https://github.com/iced-rs/iced", branch="master" }
+evdev-rs = { git = "https://github.com/ryankurte/evdev-rs.git", branch = "device-as-raw-fd" }